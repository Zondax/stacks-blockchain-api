import { inspect } from 'util';
import * as net from 'net';
import { Server } from 'http';
import * as express from 'express';
import * as bodyParser from 'body-parser';
import { addAsync } from '@awaitjs/express';
import PQueue from 'p-queue';

import { hexToBuffer, logError, logger, digestSha512_256, jsonStringify } from '../helpers';
import {
  CoreNodeBlockMessage,
  CoreNodeEventType,
  CoreNodeBurnBlockMessage,
  CoreNodeDropMempoolTxMessage,
} from './core-node-message';
import {
  DataStore,
  createDbTxFromCoreMsg,
  DbEventBase,
  DbSmartContractEvent,
  DbStxEvent,
  DbEventTypeId,
  DbFtEvent,
  DbAssetEventTypeId,
  DbNftEvent,
  DbBlock,
  DataStoreUpdateData,
  createDbMempoolTxFromCoreMsg,
  DbStxLockEvent,
  DbMinerReward,
  DbBurnchainReward,
<<<<<<< HEAD
  DbBNSName,
  DbBNSNamespace,
  DbBNSSubdomain,
=======
  getTxDbStatus,
>>>>>>> 98404b4f
} from '../datastore/common';
import { parseMessageTransactions, getTxSenderAddress, getTxSponsorAddress } from './reader';
import { TransactionPayloadTypeID, readTransaction } from '../p2p/tx';
import {
  addressToString,
  BufferReader,
  ChainID,
  deserializeCV,
  StringAsciiCV,
  TupleCV,
} from '@stacks/transactions';
import {
  getFunctionName,
  parseNameRawValue,
  parseNamespaceRawValue,
  parseResolver,
  parseZoneFileTxt,
} from '../bns-helpers';

import {
  printTopic,
  bnsContractIdentifier,
  namespaceReadyFunction,
  nameFunctions,
} from '../bns-constants';

import zoneFileParser = require('zone-file');

async function handleBurnBlockMessage(
  burnBlockMsg: CoreNodeBurnBlockMessage,
  db: DataStore
): Promise<void> {
  logger.verbose(
    `Received burn block message hash ${burnBlockMsg.burn_block_hash}, height: ${burnBlockMsg.burn_block_height}`
  );
  logger.verbose(
    `Received burn block rewards for ${burnBlockMsg.reward_recipients.length} recipients`
  );
  const rewards = burnBlockMsg.reward_recipients.map((r, index) => {
    const dbReward: DbBurnchainReward = {
      canonical: true,
      burn_block_hash: burnBlockMsg.burn_block_hash,
      burn_block_height: burnBlockMsg.burn_block_height,
      burn_amount: BigInt(burnBlockMsg.burn_amount),
      reward_recipient: r.recipient,
      reward_amount: BigInt(r.amt),
      reward_index: index,
    };
    return dbReward;
  });
  await db.updateBurnchainRewards({
    burnchainBlockHash: burnBlockMsg.burn_block_hash,
    burnchainBlockHeight: burnBlockMsg.burn_block_height,
    rewards: rewards,
  });
}

async function handleMempoolTxsMessage(rawTxs: string[], db: DataStore): Promise<void> {
  logger.verbose(`Received ${rawTxs.length} mempool transactions`);
  // TODO: mempool-tx receipt date should be sent from the core-node
  const receiptDate = Math.round(Date.now() / 1000);
  const rawTxBuffers = rawTxs.map(str => hexToBuffer(str));
  const decodedTxs = rawTxBuffers.map(buffer => {
    const txId = '0x' + digestSha512_256(buffer).toString('hex');
    const bufferReader = BufferReader.fromBuffer(buffer);
    const parsedTx = readTransaction(bufferReader);
    const txSender = getTxSenderAddress(parsedTx);
    const sponsorAddress = getTxSponsorAddress(parsedTx);
    return {
      txId: txId,
      sender: txSender,
      sponsorAddress,
      txData: parsedTx,
      rawTx: buffer,
    };
  });
  const dbMempoolTxs = decodedTxs.map(tx => {
    logger.verbose(`Received mempool tx: ${tx.txId}`);
    const dbMempoolTx = createDbMempoolTxFromCoreMsg({
      txId: tx.txId,
      txData: tx.txData,
      sender: tx.sender,
      sponsorAddress: tx.sponsorAddress,
      rawTx: tx.rawTx,
      receiptDate: receiptDate,
    });
    return dbMempoolTx;
  });
  await db.updateMempoolTxs({ mempoolTxs: dbMempoolTxs });
}

async function handleDroppedMempoolTxsMessage(
  msg: CoreNodeDropMempoolTxMessage,
  db: DataStore
): Promise<void> {
  logger.verbose(`Received ${msg.dropped_txids.length} dropped mempool txs`);
  const dbTxStatus = getTxDbStatus(msg.reason);
  await db.dropMempoolTxs({ status: dbTxStatus, txIds: msg.dropped_txids });
}

async function handleClientMessage(
  chainId: ChainID,
  msg: CoreNodeBlockMessage,
  db: DataStore
): Promise<void> {
  const parsedMsg = parseMessageTransactions(chainId, msg);

  // Delete on-btc-chain transactions that failed, there is no useful data in them,
  // and the db and API schemas can't currently fit these types of transactions.
  for (let i = parsedMsg.transactions.length - 1; i >= 0; i--) {
    if (!parsedMsg.parsed_transactions[i]) {
      parsedMsg.parsed_transactions.splice(i, 1);
      parsedMsg.transactions.splice(i, 1);
    }
  }

  const dbBlock: DbBlock = {
    canonical: true,
    block_hash: parsedMsg.block_hash,
    index_block_hash: parsedMsg.index_block_hash,
    parent_index_block_hash: parsedMsg.parent_index_block_hash,
    parent_block_hash: parsedMsg.parent_block_hash,
    parent_microblock: parsedMsg.parent_microblock,
    block_height: parsedMsg.block_height,
    burn_block_time: parsedMsg.burn_block_time,
    burn_block_hash: parsedMsg.burn_block_hash,
    burn_block_height: parsedMsg.burn_block_height,
    miner_txid: parsedMsg.miner_txid,
  };

  logger.verbose(
    `Received block ${parsedMsg.block_hash} (${parsedMsg.block_height}) from node`,
    dbBlock
  );

  const dbMinerRewards: DbMinerReward[] = [];
  for (const minerReward of msg.matured_miner_rewards) {
    const dbMinerReward: DbMinerReward = {
      canonical: true,
      block_hash: minerReward.from_stacks_block_hash,
      index_block_hash: msg.index_block_hash,
      from_index_block_hash: minerReward.from_index_consensus_hash,
      mature_block_height: parsedMsg.block_height,
      recipient: minerReward.recipient,
      coinbase_amount: BigInt(minerReward.coinbase_amount),
      tx_fees_anchored: BigInt(minerReward.tx_fees_anchored),
      tx_fees_streamed_confirmed: BigInt(minerReward.tx_fees_streamed_confirmed),
      tx_fees_streamed_produced: BigInt(minerReward.tx_fees_streamed_produced),
    };
    dbMinerRewards.push(dbMinerReward);
  }
  logger.verbose(`Received ${dbMinerRewards.length} matured miner rewards`);

  const dbData: DataStoreUpdateData = {
    block: dbBlock,
    minerRewards: dbMinerRewards,
    txs: new Array(parsedMsg.transactions.length),
  };

  for (let i = 0; i < parsedMsg.transactions.length; i++) {
    const tx = parsedMsg.parsed_transactions[i];
    logger.verbose(`Received mined tx: ${tx.core_tx.txid}`);
    dbData.txs[i] = {
      tx: createDbTxFromCoreMsg(tx),
      stxEvents: [],
      stxLockEvents: [],
      ftEvents: [],
      nftEvents: [],
      contractLogEvents: [],
      smartContracts: [],
      names: [],
      namespaces: [],
      subdomains: [],
    };
    if (tx.parsed_tx.payload.typeId === TransactionPayloadTypeID.SmartContract) {
      const contractId = `${tx.sender_address}.${tx.parsed_tx.payload.name}`;
      dbData.txs[i].smartContracts.push({
        tx_id: tx.core_tx.txid,
        contract_id: contractId,
        block_height: parsedMsg.block_height,
        source_code: tx.parsed_tx.payload.codeBody,
        abi: JSON.stringify(tx.core_tx.contract_abi),
        canonical: true,
      });
    }
  }

  for (const event of parsedMsg.events) {
    const dbTx = dbData.txs.find(entry => entry.tx.tx_id === event.txid);
    if (!dbTx) {
      throw new Error(`Unexpected missing tx during event parsing by tx_id ${event.txid}`);
    }

    const dbEvent: DbEventBase = {
      event_index: event.event_index,
      tx_id: event.txid,
      tx_index: dbTx.tx.tx_index,
      block_height: parsedMsg.block_height,
      canonical: true,
    };

    switch (event.type) {
      case CoreNodeEventType.ContractEvent: {
        const entry: DbSmartContractEvent = {
          ...dbEvent,
          event_type: DbEventTypeId.SmartContractLog,
          contract_identifier: event.contract_event.contract_identifier,
          topic: event.contract_event.topic,
          value: hexToBuffer(event.contract_event.raw_value),
        };
        dbTx.contractLogEvents.push(entry);
        if (
          event.contract_event.topic === printTopic &&
          event.contract_event.contract_identifier === bnsContractIdentifier
        ) {
          const functionName = getFunctionName(event.txid, parsedMsg.parsed_transactions);
          if (nameFunctions.includes(functionName)) {
            const attachment = parseNameRawValue(event.contract_event.raw_value);
            if (functionName === 'name-update') {
              //subdomain will be resolved in /attachments/new
              const subdomain: DbBNSSubdomain = {
                name: attachment.attachment.metadata.name,
                namespace_id: attachment.attachment.metadata.namespace,
                fully_qualified_subdomain: '',
                owner: '',
                zonefile_hash: attachment.attachment.hash,
                zonefile: '',
                latest: true,
                tx_id: event.txid,
                index_block_hash: parsedMsg.index_block_hash,
                canonical: true,
                parent_zonefile_hash: '',
                parent_zonefile_index: 0,
                block_height: parsedMsg.block_height,
                zonefile_offset: 1,
                resolver: '',
                atch_resolved: false,
              };
              dbTx.subdomains.push(subdomain);
            } else {
              const name: DbBNSName = {
                name: attachment.attachment.metadata.name,
                namespace_id: attachment.attachment.metadata.namespace,
                address: addressToString(attachment.attachment.metadata.tx_sender),
                expire_block: 0,
                registered_at: parsedMsg.block_height,
                zonefile_hash: attachment.attachment.hash,
                zonefile: '', //zone file will be updated in  /attachments/new
                latest: true,
                tx_id: event.txid,
                status: attachment.attachment.metadata.op,
                index_block_hash: parsedMsg.index_block_hash,
                canonical: true,
                atch_resolved: false, //saving an unresoved BNS name
              };
              dbTx.names.push(name);
            }
          }
          if (functionName === namespaceReadyFunction) {
            //event received for namespaces
            const namespace: DbBNSNamespace | undefined = parseNamespaceRawValue(
              event.contract_event.raw_value,
              parsedMsg.block_height,
              event.txid,
              parsedMsg.index_block_hash
            );
            if (namespace != undefined) {
              dbTx.namespaces.push(namespace);
            }
          }
        }
        break;
      }
      case CoreNodeEventType.StxLockEvent: {
        const entry: DbStxLockEvent = {
          ...dbEvent,
          event_type: DbEventTypeId.StxLock,
          locked_amount: BigInt(event.stx_lock_event.locked_amount),
          unlock_height: Number(event.stx_lock_event.unlock_height),
          locked_address: event.stx_lock_event.locked_address,
        };
        dbTx.stxLockEvents.push(entry);
        break;
      }
      case CoreNodeEventType.StxTransferEvent: {
        const entry: DbStxEvent = {
          ...dbEvent,
          event_type: DbEventTypeId.StxAsset,
          asset_event_type_id: DbAssetEventTypeId.Transfer,
          sender: event.stx_transfer_event.sender,
          recipient: event.stx_transfer_event.recipient,
          amount: BigInt(event.stx_transfer_event.amount),
        };
        dbTx.stxEvents.push(entry);
        break;
      }
      case CoreNodeEventType.StxMintEvent: {
        const entry: DbStxEvent = {
          ...dbEvent,
          event_type: DbEventTypeId.StxAsset,
          asset_event_type_id: DbAssetEventTypeId.Mint,
          recipient: event.stx_mint_event.recipient,
          amount: BigInt(event.stx_mint_event.amount),
        };
        dbTx.stxEvents.push(entry);
        break;
      }
      case CoreNodeEventType.StxBurnEvent: {
        const entry: DbStxEvent = {
          ...dbEvent,
          event_type: DbEventTypeId.StxAsset,
          asset_event_type_id: DbAssetEventTypeId.Burn,
          sender: event.stx_burn_event.sender,
          amount: BigInt(event.stx_burn_event.amount),
        };
        dbTx.stxEvents.push(entry);
        break;
      }
      case CoreNodeEventType.FtTransferEvent: {
        const entry: DbFtEvent = {
          ...dbEvent,
          event_type: DbEventTypeId.FungibleTokenAsset,
          asset_event_type_id: DbAssetEventTypeId.Transfer,
          sender: event.ft_transfer_event.sender,
          recipient: event.ft_transfer_event.recipient,
          asset_identifier: event.ft_transfer_event.asset_identifier,
          amount: BigInt(event.ft_transfer_event.amount),
        };
        dbTx.ftEvents.push(entry);
        break;
      }
      case CoreNodeEventType.FtMintEvent: {
        const entry: DbFtEvent = {
          ...dbEvent,
          event_type: DbEventTypeId.FungibleTokenAsset,
          asset_event_type_id: DbAssetEventTypeId.Mint,
          recipient: event.ft_mint_event.recipient,
          asset_identifier: event.ft_mint_event.asset_identifier,
          amount: BigInt(event.ft_mint_event.amount),
        };
        dbTx.ftEvents.push(entry);
        break;
      }
      case CoreNodeEventType.NftTransferEvent: {
        const entry: DbNftEvent = {
          ...dbEvent,
          event_type: DbEventTypeId.NonFungibleTokenAsset,
          asset_event_type_id: DbAssetEventTypeId.Transfer,
          recipient: event.nft_transfer_event.recipient,
          sender: event.nft_transfer_event.sender,
          asset_identifier: event.nft_transfer_event.asset_identifier,
          value: hexToBuffer(event.nft_transfer_event.raw_value),
        };
        dbTx.nftEvents.push(entry);
        break;
      }
      case CoreNodeEventType.NftMintEvent: {
        const entry: DbNftEvent = {
          ...dbEvent,
          event_type: DbEventTypeId.NonFungibleTokenAsset,
          asset_event_type_id: DbAssetEventTypeId.Mint,
          recipient: event.nft_mint_event.recipient,
          asset_identifier: event.nft_mint_event.asset_identifier,
          value: hexToBuffer(event.nft_mint_event.raw_value),
        };
        dbTx.nftEvents.push(entry);
        break;
      }
      default: {
        throw new Error(`Unexpected CoreNodeEventType: ${inspect(event)}`);
      }
    }
  }

  // Normalize event indexes from per-block to per-transaction contiguous series.
  for (const tx of dbData.txs) {
    const sortedEvents = [
      tx.contractLogEvents,
      tx.ftEvents,
      tx.nftEvents,
      tx.stxEvents,
      tx.stxLockEvents,
    ]
      .flat()
      .sort((a, b) => a.event_index - b.event_index);
    for (let i = 0; i < sortedEvents.length; i++) {
      sortedEvents[i].event_index = i;
    }
  }

  await db.update(dbData);
}

interface EventMessageHandler {
  handleBlockMessage(
    chainId: ChainID,
    msg: CoreNodeBlockMessage,
    db: DataStore
  ): Promise<void> | void;
  handleMempoolTxs(rawTxs: string[], db: DataStore): Promise<void> | void;
  handleBurnBlock(msg: CoreNodeBurnBlockMessage, db: DataStore): Promise<void> | void;
  handleDroppedMempoolTxs(msg: CoreNodeDropMempoolTxMessage, db: DataStore): Promise<void> | void;
}

function createMessageProcessorQueue(): EventMessageHandler {
  // Create a promise queue so that only one message is handled at a time.
  const processorQueue = new PQueue({ concurrency: 1 });
  const handler: EventMessageHandler = {
    handleBlockMessage: (chainId: ChainID, msg: CoreNodeBlockMessage, db: DataStore) => {
      return processorQueue
        .add(() => handleClientMessage(chainId, msg, db))
        .catch(e => {
          logError(`Error processing core node block message`, e);
        });
    },
    handleBurnBlock: (msg: CoreNodeBurnBlockMessage, db: DataStore) => {
      return processorQueue
        .add(() => handleBurnBlockMessage(msg, db))
        .catch(e => {
          logError(`Error processing core node burn block message`, e);
        });
    },
    handleMempoolTxs: (rawTxs: string[], db: DataStore) => {
      return processorQueue
        .add(() => handleMempoolTxsMessage(rawTxs, db))
        .catch(e => {
          logError(`Error processing core node mempool message`, e);
        });
    },
    handleDroppedMempoolTxs: (msg: CoreNodeDropMempoolTxMessage, db: DataStore) => {
      return processorQueue
        .add(() => handleDroppedMempoolTxsMessage(msg, db))
        .catch(e => {
          logError(`Error processing core node dropped mempool txs message`, e);
        });
    },
  };

  return handler;
}

export async function startEventServer(opts: {
  db: DataStore;
  chainId: ChainID;
  messageHandler?: EventMessageHandler;
  promMiddleware?: express.Handler;
}): Promise<net.Server> {
  const db = opts.db;
  const messageHandler = opts.messageHandler ?? createMessageProcessorQueue();

  let eventHost = process.env['STACKS_CORE_EVENT_HOST'];
  const eventPort = parseInt(process.env['STACKS_CORE_EVENT_PORT'] ?? '', 10);
  if (!eventHost) {
    throw new Error(
      `STACKS_CORE_EVENT_HOST must be specified, e.g. "STACKS_CORE_EVENT_HOST=127.0.0.1"`
    );
  }
  if (!eventPort) {
    throw new Error(`STACKS_CORE_EVENT_PORT must be specified, e.g. "STACKS_CORE_EVENT_PORT=3700"`);
  }

  if (eventHost.startsWith('http:')) {
    const { hostname } = new URL(eventHost);
    eventHost = hostname;
  }

  const app = addAsync(express());

  if (opts.promMiddleware) {
    app.use(opts.promMiddleware);
  }

  app.use(bodyParser.json({ type: 'application/json', limit: '500MB' }));
  app.getAsync('/', (req, res) => {
    res
      .status(200)
      .json({ status: 'ready', msg: 'API event server listening for core-node POST messages' });
  });

  app.postAsync('/new_block', async (req, res) => {
    try {
      const msg: CoreNodeBlockMessage = req.body;
      await messageHandler.handleBlockMessage(opts.chainId, msg, db);
      res.status(200).json({ result: 'ok' });
    } catch (error) {
      logError(`error processing core-node /new_block: ${error}`, error);
      res.status(500).json({ error: error });
    }
  });

  app.postAsync('/new_burn_block', async (req, res) => {
    try {
      const msg: CoreNodeBurnBlockMessage = req.body;
      await messageHandler.handleBurnBlock(msg, db);
      res.status(200).json({ result: 'ok' });
    } catch (error) {
      logError(`error processing core-node /new_burn_block: ${error}`, error);
      res.status(500).json({ error: error });
    }
  });

  app.postAsync('/new_mempool_tx', async (req, res) => {
    try {
      const rawTxs: string[] = req.body;
      await messageHandler.handleMempoolTxs(rawTxs, db);
      res.status(200).json({ result: 'ok' });
    } catch (error) {
      logError(`error processing core-node /new_mempool_tx: ${error}`, error);
      res.status(500).json({ error: error });
    }
  });

<<<<<<< HEAD
  app.postAsync('/attachments/new', async (req, res) => {
    const body = req.body;
    for (const attachment of body) {
      const metadataCV: TupleCV = deserializeCV(hexToBuffer(attachment.metadata)) as TupleCV;
      const opCV: StringAsciiCV = metadataCV.data['op'] as StringAsciiCV;
      const op = opCV.data;
      const zonefile = Buffer.from(attachment.content.slice(2), 'hex').toString();
      if (op === 'name-update') {
        const zoneFileContents = zoneFileParser.parseZoneFile(zonefile);
        const zoneFileTxt = zoneFileContents.txt;
        // Case for subdomain
        if (zoneFileTxt) {
          //get unresolved subdomain
          const unresolvedSubdomain = await db.getUnresolvedSubdomain(attachment.tx_id);
          if (!unresolvedSubdomain.found) return;
          // case for subdomain
          const subdomains: DbBNSSubdomain[] = [];
          for (let i = 0; i < zoneFileTxt.length; i++) {
            const zoneFile = zoneFileTxt[i];
            const parsedTxt = parseZoneFileTxt(zoneFile.txt);
            const subdomain: DbBNSSubdomain = {
              name: unresolvedSubdomain.result.name,
              namespace_id: unresolvedSubdomain.result.namespace_id,
              fully_qualified_subdomain: zoneFile.name.concat(
                '.',
                unresolvedSubdomain.result.name,
                '.',
                unresolvedSubdomain.result.namespace_id
              ),
              owner: parsedTxt.owner,
              zonefile_hash: unresolvedSubdomain.result.zonefile_hash,
              zonefile: attachment.content,
              latest: true,
              tx_id: unresolvedSubdomain.result.tx_id,
              index_block_hash: unresolvedSubdomain.result.index_block_hash,
              canonical: unresolvedSubdomain.result.canonical,
              parent_zonefile_hash: parsedTxt.zoneFile,
              parent_zonefile_index: 0, //TODO need to figure out this field
              block_height: unresolvedSubdomain.result.block_height,
              zonefile_offset: 1,
              resolver: parseResolver(zoneFileContents.uri),
              atch_resolved: true,
            };
            subdomains.push(subdomain);
          }
          await db.resolveBNSSubdomains(subdomains);
        }
      } else {
        await db.resolveBNSNames(zonefile, true, attachment.tx_id);
      }
    }
    res.status(200).json({ result: 'ok' });
=======
  app.postAsync('/drop_mempool_tx', async (req, res) => {
    try {
      const msg: CoreNodeDropMempoolTxMessage = req.body;
      await messageHandler.handleDroppedMempoolTxs(msg, db);
      res.status(200).json({ result: 'ok' });
    } catch (error) {
      logError(`error processing core-node /drop_mempool_tx: ${error}`, error);
      res.status(500).json({ error: error });
    }
>>>>>>> 98404b4f
  });

  const server = await new Promise<Server>(resolve => {
    const server = app.listen(eventPort, eventHost as string, () => resolve(server));
  });

  const addr = server.address();
  if (addr === null) {
    throw new Error('server missing address');
  }
  const addrStr = typeof addr === 'string' ? addr : `${addr.address}:${addr.port}`;
  logger.info(`Event observer listening at: http://${addrStr}`);

  return server;
}<|MERGE_RESOLUTION|>--- conflicted
+++ resolved
@@ -29,13 +29,10 @@
   DbStxLockEvent,
   DbMinerReward,
   DbBurnchainReward,
-<<<<<<< HEAD
+  getTxDbStatus,
   DbBNSName,
   DbBNSNamespace,
   DbBNSSubdomain,
-=======
-  getTxDbStatus,
->>>>>>> 98404b4f
 } from '../datastore/common';
 import { parseMessageTransactions, getTxSenderAddress, getTxSponsorAddress } from './reader';
 import { TransactionPayloadTypeID, readTransaction } from '../p2p/tx';
@@ -548,7 +545,17 @@
     }
   });
 
-<<<<<<< HEAD
+  app.postAsync('/drop_mempool_tx', async (req, res) => {
+    try {
+      const msg: CoreNodeDropMempoolTxMessage = req.body;
+      await messageHandler.handleDroppedMempoolTxs(msg, db);
+      res.status(200).json({ result: 'ok' });
+    } catch (error) {
+      logError(`error processing core-node /drop_mempool_tx: ${error}`, error);
+      res.status(500).json({ error: error });
+    }
+  });
+
   app.postAsync('/attachments/new', async (req, res) => {
     const body = req.body;
     for (const attachment of body) {
@@ -601,17 +608,6 @@
       }
     }
     res.status(200).json({ result: 'ok' });
-=======
-  app.postAsync('/drop_mempool_tx', async (req, res) => {
-    try {
-      const msg: CoreNodeDropMempoolTxMessage = req.body;
-      await messageHandler.handleDroppedMempoolTxs(msg, db);
-      res.status(200).json({ result: 'ok' });
-    } catch (error) {
-      logError(`error processing core-node /drop_mempool_tx: ${error}`, error);
-      res.status(500).json({ error: error });
-    }
->>>>>>> 98404b4f
   });
 
   const server = await new Promise<Server>(resolve => {
