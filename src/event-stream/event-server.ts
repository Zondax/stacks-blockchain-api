import { inspect } from 'util';
import * as net from 'net';
import { Server } from 'http';
import * as express from 'express';
import * as bodyParser from 'body-parser';
import { addAsync } from '@awaitjs/express';
import PQueue from 'p-queue';

import { hexToBuffer, logError, logger, digestSha512_256, jsonStringify } from '../helpers';
import {
  CoreNodeBlockMessage,
  CoreNodeEventType,
  CoreNodeBurnBlockMessage,
} from './core-node-message';
import {
  DataStore,
  createDbTxFromCoreMsg,
  DbEventBase,
  DbSmartContractEvent,
  DbStxEvent,
  DbEventTypeId,
  DbFtEvent,
  DbAssetEventTypeId,
  DbNftEvent,
  DbBlock,
  DataStoreUpdateData,
  createDbMempoolTxFromCoreMsg,
  DbStxLockEvent,
  DbMinerReward,
  DbBurnchainReward,
  DbBNSName,
  DbBNSNamespace,
  DbBNSSubdomain,
} from '../datastore/common';
import { parseMessageTransactions, getTxSenderAddress, getTxSponsorAddress } from './reader';
import { TransactionPayloadTypeID, readTransaction } from '../p2p/tx';
<<<<<<< HEAD
import { addressToString, BufferReader } from '@stacks/transactions';
import {
  getFunctionName,
  parseNameRawValue,
  parseNamespaceRawValue,
  fetchAttachmentContent,
  parseTxt,
  parseResolver,
  parseZoneFileTxt,
} from '../bns-helpers';

import {
  printTopic,
  bnsContractIdentifier,
  namespaceReadyFunction,
  nameFunctions,
} from '../bns-constants';

import zoneFileParser = require('zone-file');
=======
import { BufferReader, ChainID } from '@stacks/transactions';
>>>>>>> 83c3ccd8

async function handleBurnBlockMessage(
  burnBlockMsg: CoreNodeBurnBlockMessage,
  db: DataStore
): Promise<void> {
  logger.verbose(
    `Received burn block message hash ${burnBlockMsg.burn_block_hash}, height: ${burnBlockMsg.burn_block_height}`
  );
  logger.verbose(
    `Received burn block rewards for ${burnBlockMsg.reward_recipients.length} recipients`
  );
  const rewards = burnBlockMsg.reward_recipients.map((r, index) => {
    const dbReward: DbBurnchainReward = {
      canonical: true,
      burn_block_hash: burnBlockMsg.burn_block_hash,
      burn_block_height: burnBlockMsg.burn_block_height,
      burn_amount: BigInt(burnBlockMsg.burn_amount),
      reward_recipient: r.recipient,
      reward_amount: BigInt(r.amount),
      reward_index: index,
    };
    return dbReward;
  });
  await db.updateBurnchainRewards({
    burnchainBlockHash: burnBlockMsg.burn_block_hash,
    burnchainBlockHeight: burnBlockMsg.burn_block_height,
    rewards: rewards,
  });
}

async function handleMempoolTxsMessage(rawTxs: string[], db: DataStore): Promise<void> {
  logger.verbose(`Received ${rawTxs.length} mempool transactions`);
  // TODO: mempool-tx receipt date should be sent from the core-node
  const receiptDate = Math.round(Date.now() / 1000);
  const rawTxBuffers = rawTxs.map(str => hexToBuffer(str));
  const decodedTxs = rawTxBuffers.map(buffer => {
    const txId = '0x' + digestSha512_256(buffer).toString('hex');
    const bufferReader = BufferReader.fromBuffer(buffer);
    const parsedTx = readTransaction(bufferReader);
    const txSender = getTxSenderAddress(parsedTx);
    const sponsorAddress = getTxSponsorAddress(parsedTx);
    return {
      txId: txId,
      sender: txSender,
      sponsorAddress,
      txData: parsedTx,
      rawTx: buffer,
    };
  });
  const dbMempoolTxs = decodedTxs.map(tx => {
    logger.verbose(`Received mempool tx: ${tx.txId}`);
    const dbMempoolTx = createDbMempoolTxFromCoreMsg({
      txId: tx.txId,
      txData: tx.txData,
      sender: tx.sender,
      sponsorAddress: tx.sponsorAddress,
      rawTx: tx.rawTx,
      receiptDate: receiptDate,
    });
    return dbMempoolTx;
  });
  await db.updateMempoolTxs({ mempoolTxs: dbMempoolTxs });
}

async function handleClientMessage(
  chainId: ChainID,
  msg: CoreNodeBlockMessage,
  db: DataStore
): Promise<void> {
  const parsedMsg = parseMessageTransactions(chainId, msg);

  // Delete on-btc-chain transactions that failed, there is no useful data in them,
  // and the db and API schemas can't currently fit these types of transactions.
  for (let i = parsedMsg.transactions.length - 1; i >= 0; i--) {
    if (!parsedMsg.parsed_transactions[i]) {
      parsedMsg.parsed_transactions.splice(i, 1);
      parsedMsg.transactions.splice(i, 1);
    }
  }

  const dbBlock: DbBlock = {
    canonical: true,
    block_hash: parsedMsg.block_hash,
    index_block_hash: parsedMsg.index_block_hash,
    parent_index_block_hash: parsedMsg.parent_index_block_hash,
    parent_block_hash: parsedMsg.parent_block_hash,
    parent_microblock: parsedMsg.parent_microblock,
    block_height: parsedMsg.block_height,
    burn_block_time: parsedMsg.burn_block_time,
    burn_block_hash: parsedMsg.burn_block_hash,
    burn_block_height: parsedMsg.burn_block_height,
    miner_txid: parsedMsg.miner_txid,
  };

  logger.verbose(
    `Received block ${parsedMsg.block_hash} (${parsedMsg.block_height}) from node`,
    dbBlock
  );

  const dbMinerRewards: DbMinerReward[] = [];
  for (const minerReward of msg.matured_miner_rewards) {
    const dbMinerReward: DbMinerReward = {
      canonical: true,
      block_hash: minerReward.from_stacks_block_hash,
      index_block_hash: minerReward.from_index_consensus_hash,
      mature_block_height: parsedMsg.block_height,
      recipient: minerReward.recipient,
      coinbase_amount: BigInt(minerReward.coinbase_amount),
      tx_fees_anchored: BigInt(minerReward.tx_fees_anchored),
      tx_fees_streamed_confirmed: BigInt(minerReward.tx_fees_streamed_confirmed),
    };
    dbMinerRewards.push(dbMinerReward);
  }
  logger.verbose(`Received ${dbMinerRewards.length} matured miner rewards`);

  const dbData: DataStoreUpdateData = {
    block: dbBlock,
    minerRewards: dbMinerRewards,
    txs: new Array(parsedMsg.transactions.length),
  };

  for (let i = 0; i < parsedMsg.transactions.length; i++) {
    const tx = parsedMsg.parsed_transactions[i];
    logger.verbose(`Received mined tx: ${tx.core_tx.txid}`);
    dbData.txs[i] = {
      tx: createDbTxFromCoreMsg(tx),
      stxEvents: [],
      stxLockEvents: [],
      ftEvents: [],
      nftEvents: [],
      contractLogEvents: [],
      smartContracts: [],
      names: [],
      namespaces: [],
      subdomains: [],
    };
    if (tx.parsed_tx.payload.typeId === TransactionPayloadTypeID.SmartContract) {
      const contractId = `${tx.sender_address}.${tx.parsed_tx.payload.name}`;
      dbData.txs[i].smartContracts.push({
        tx_id: tx.core_tx.txid,
        contract_id: contractId,
        block_height: parsedMsg.block_height,
        source_code: tx.parsed_tx.payload.codeBody,
        abi: JSON.stringify(tx.core_tx.contract_abi),
        canonical: true,
      });
    }
  }

  for (const event of parsedMsg.events) {
    const dbTx = dbData.txs.find(entry => entry.tx.tx_id === event.txid);
    if (!dbTx) {
      throw new Error(`Unexpected missing tx during event parsing by tx_id ${event.txid}`);
    }

    const dbEvent: DbEventBase = {
      event_index: event.event_index,
      tx_id: event.txid,
      tx_index: dbTx.tx.tx_index,
      block_height: parsedMsg.block_height,
      canonical: true,
    };

    switch (event.type) {
      case CoreNodeEventType.ContractEvent: {
        const entry: DbSmartContractEvent = {
          ...dbEvent,
          event_type: DbEventTypeId.SmartContractLog,
          contract_identifier: event.contract_event.contract_identifier,
          topic: event.contract_event.topic,
          value: hexToBuffer(event.contract_event.raw_value),
        };
        dbTx.contractLogEvents.push(entry);
        if (
          event.contract_event.topic === printTopic &&
          event.contract_event.contract_identifier === bnsContractIdentifier
        ) {
          const functionName = getFunctionName(event.txid, parsedMsg.parsed_transactions);
          if (nameFunctions.includes(functionName)) {
            const attachment = parseNameRawValue(event.contract_event.raw_value);
            const attachmentValue = await fetchAttachmentContent(attachment.attachment.hash);
            let caseForSubdomain = false;
            if (functionName === 'name-update') {
              const zoneFileContents = zoneFileParser.parseZoneFile(attachmentValue);
              const zoneFileTxt = zoneFileContents.txt;
              // Case for subdomain
              if (zoneFileTxt) {
                caseForSubdomain = true;
                // case for subdomain
                for (let i = 0; i < zoneFileTxt.length; i++) {
                  const zoneFile = zoneFileTxt[i];
                  const parsedTxt = parseZoneFileTxt(zoneFile.txt);
                  const subdomain: DbBNSSubdomain = {
                    name: attachment.attachment.metadata.name,
                    namespace_id: attachment.attachment.metadata.namespace,
                    fully_qualified_subdomain: zoneFile.name.concat(
                      '.',
                      attachment.attachment.metadata.name,
                      '.',
                      attachment.attachment.metadata.namespace
                    ),
                    owner: parsedTxt.owner,
                    zonefile_hash: attachment.attachment.hash,
                    zonefile: attachmentValue,
                    latest: true,
                    tx_id: event.txid,
                    index_block_hash: parsedMsg.index_block_hash,
                    canonical: true,
                    parent_zonefile_hash: parsedTxt.zoneFile,
                    parent_zonefile_index: 0, //TODO need to figure out this field
                    block_height: parsedMsg.block_height,
                    zonefile_offset: 1,
                    resolver: parseResolver(zoneFileContents.uri),
                  };
                  dbTx.subdomains.push(subdomain);
                }
              }
            }
            if (!caseForSubdomain) {
              const name: DbBNSName = {
                name: attachment.attachment.metadata.name,
                namespace_id: attachment.attachment.metadata.namespace,
                address: addressToString(attachment.attachment.metadata.tx_sender),
                expire_block: 0, // FIXME:
                registered_at: parsedMsg.block_height,
                zonefile_hash: attachment.attachment.hash,
                zonefile: attachmentValue,
                latest: true,
                tx_id: event.txid,
                status: attachment.attachment.metadata.op,
                index_block_hash: parsedMsg.index_block_hash,
                canonical: true,
              };
              dbTx.names.push(name);
            }
          } else if (functionName === namespaceReadyFunction) {
            //event received for namespaces
            const namespace: DbBNSNamespace | undefined = parseNamespaceRawValue(
              event.contract_event.raw_value,
              parsedMsg.block_height,
              event.txid,
              parsedMsg.index_block_hash
            );
            if (namespace != undefined) {
              dbTx.namespaces.push(namespace);
            }
          }
        }
        break;
      }
      case CoreNodeEventType.StxLockEvent: {
        const entry: DbStxLockEvent = {
          ...dbEvent,
          event_type: DbEventTypeId.StxLock,
          locked_amount: BigInt(event.stx_lock_event.locked_amount),
          unlock_height: Number(event.stx_lock_event.unlock_height),
          locked_address: event.stx_lock_event.locked_address,
        };
        dbTx.stxLockEvents.push(entry);
        break;
      }
      case CoreNodeEventType.StxTransferEvent: {
        const entry: DbStxEvent = {
          ...dbEvent,
          event_type: DbEventTypeId.StxAsset,
          asset_event_type_id: DbAssetEventTypeId.Transfer,
          sender: event.stx_transfer_event.sender,
          recipient: event.stx_transfer_event.recipient,
          amount: BigInt(event.stx_transfer_event.amount),
        };
        dbTx.stxEvents.push(entry);
        break;
      }
      case CoreNodeEventType.StxMintEvent: {
        const entry: DbStxEvent = {
          ...dbEvent,
          event_type: DbEventTypeId.StxAsset,
          asset_event_type_id: DbAssetEventTypeId.Mint,
          recipient: event.stx_mint_event.recipient,
          amount: BigInt(event.stx_mint_event.amount),
        };
        dbTx.stxEvents.push(entry);
        break;
      }
      case CoreNodeEventType.StxBurnEvent: {
        const entry: DbStxEvent = {
          ...dbEvent,
          event_type: DbEventTypeId.StxAsset,
          asset_event_type_id: DbAssetEventTypeId.Burn,
          sender: event.stx_burn_event.sender,
          amount: BigInt(event.stx_burn_event.amount),
        };
        dbTx.stxEvents.push(entry);
        break;
      }
      case CoreNodeEventType.FtTransferEvent: {
        const entry: DbFtEvent = {
          ...dbEvent,
          event_type: DbEventTypeId.FungibleTokenAsset,
          asset_event_type_id: DbAssetEventTypeId.Transfer,
          sender: event.ft_transfer_event.sender,
          recipient: event.ft_transfer_event.recipient,
          asset_identifier: event.ft_transfer_event.asset_identifier,
          amount: BigInt(event.ft_transfer_event.amount),
        };
        dbTx.ftEvents.push(entry);
        break;
      }
      case CoreNodeEventType.FtMintEvent: {
        const entry: DbFtEvent = {
          ...dbEvent,
          event_type: DbEventTypeId.FungibleTokenAsset,
          asset_event_type_id: DbAssetEventTypeId.Mint,
          recipient: event.ft_mint_event.recipient,
          asset_identifier: event.ft_mint_event.asset_identifier,
          amount: BigInt(event.ft_mint_event.amount),
        };
        dbTx.ftEvents.push(entry);
        break;
      }
      case CoreNodeEventType.NftTransferEvent: {
        const entry: DbNftEvent = {
          ...dbEvent,
          event_type: DbEventTypeId.NonFungibleTokenAsset,
          asset_event_type_id: DbAssetEventTypeId.Transfer,
          recipient: event.nft_transfer_event.recipient,
          sender: event.nft_transfer_event.sender,
          asset_identifier: event.nft_transfer_event.asset_identifier,
          value: hexToBuffer(event.nft_transfer_event.raw_value),
        };
        dbTx.nftEvents.push(entry);
        break;
      }
      case CoreNodeEventType.NftMintEvent: {
        const entry: DbNftEvent = {
          ...dbEvent,
          event_type: DbEventTypeId.NonFungibleTokenAsset,
          asset_event_type_id: DbAssetEventTypeId.Mint,
          recipient: event.nft_mint_event.recipient,
          asset_identifier: event.nft_mint_event.asset_identifier,
          value: hexToBuffer(event.nft_mint_event.raw_value),
        };
        dbTx.nftEvents.push(entry);
        break;
      }
      default: {
        throw new Error(`Unexpected CoreNodeEventType: ${inspect(event)}`);
      }
    }
  }

  // Normalize event indexes from per-block to per-transaction contiguous series.
  for (const tx of dbData.txs) {
    const sortedEvents = [
      tx.contractLogEvents,
      tx.ftEvents,
      tx.nftEvents,
      tx.stxEvents,
      tx.stxLockEvents,
    ]
      .flat()
      .sort((a, b) => a.event_index - b.event_index);
    for (let i = 0; i < sortedEvents.length; i++) {
      sortedEvents[i].event_index = i;
    }
  }

  await db.update(dbData);
}

interface EventMessageHandler {
  handleBlockMessage(
    chainId: ChainID,
    msg: CoreNodeBlockMessage,
    db: DataStore
  ): Promise<void> | void;
  handleMempoolTxs(rawTxs: string[], db: DataStore): Promise<void> | void;
  handleBurnBlock(msg: CoreNodeBurnBlockMessage, db: DataStore): Promise<void> | void;
}

function createMessageProcessorQueue(): EventMessageHandler {
  // Create a promise queue so that only one message is handled at a time.
  const processorQueue = new PQueue({ concurrency: 1 });
  const handler: EventMessageHandler = {
    handleBlockMessage: (chainId: ChainID, msg: CoreNodeBlockMessage, db: DataStore) => {
      return processorQueue
        .add(() => handleClientMessage(chainId, msg, db))
        .catch(e => {
          logError(`Error processing core node block message`, e);
        });
    },
    handleBurnBlock: (msg: CoreNodeBurnBlockMessage, db: DataStore) => {
      return processorQueue
        .add(() => handleBurnBlockMessage(msg, db))
        .catch(e => {
          logError(`Error processing core node burn block message`, e);
        });
    },
    handleMempoolTxs: (rawTxs: string[], db: DataStore) => {
      return processorQueue
        .add(() => handleMempoolTxsMessage(rawTxs, db))
        .catch(e => {
          logError(`Error processing core node mempool message`, e);
        });
    },
  };

  return handler;
}

export async function startEventServer(opts: {
  db: DataStore;
  chainId: ChainID;
  messageHandler?: EventMessageHandler;
  promMiddleware?: express.Handler;
}): Promise<net.Server> {
  const db = opts.db;
  const messageHandler = opts.messageHandler ?? createMessageProcessorQueue();

  let eventHost = process.env['STACKS_CORE_EVENT_HOST'];
  const eventPort = parseInt(process.env['STACKS_CORE_EVENT_PORT'] ?? '', 10);
  if (!eventHost) {
    throw new Error(
      `STACKS_CORE_EVENT_HOST must be specified, e.g. "STACKS_CORE_EVENT_HOST=127.0.0.1"`
    );
  }
  if (!eventPort) {
    throw new Error(`STACKS_CORE_EVENT_PORT must be specified, e.g. "STACKS_CORE_EVENT_PORT=3700"`);
  }

  if (eventHost.startsWith('http:')) {
    const { hostname } = new URL(eventHost);
    eventHost = hostname;
  }

  const app = addAsync(express());

  if (opts.promMiddleware) {
    app.use(opts.promMiddleware);
  }

  app.use(bodyParser.json({ type: 'application/json', limit: '500MB' }));
  app.getAsync('/', (req, res) => {
    res
      .status(200)
      .json({ status: 'ready', msg: 'API event server listening for core-node POST messages' });
  });

  app.postAsync('/new_block', async (req, res) => {
    try {
      const msg: CoreNodeBlockMessage = req.body;
      await messageHandler.handleBlockMessage(opts.chainId, msg, db);
      res.status(200).json({ result: 'ok' });
    } catch (error) {
      logError(`error processing core-node /new_block: ${error}`, error);
      res.status(500).json({ error: error });
    }
  });

  app.postAsync('/new_burn_block', async (req, res) => {
    try {
      const msg: CoreNodeBurnBlockMessage = req.body;
      await messageHandler.handleBurnBlock(msg, db);
      res.status(200).json({ result: 'ok' });
    } catch (error) {
      logError(`error processing core-node /new_burn_block: ${error}`, error);
      res.status(500).json({ error: error });
    }
  });

  app.postAsync('/new_mempool_tx', async (req, res) => {
    try {
      const rawTxs: string[] = req.body;
      await messageHandler.handleMempoolTxs(rawTxs, db);
      res.status(200).json({ result: 'ok' });
      await Promise.resolve();
    } catch (error) {
      logError(`error processing core-node /new_mempool_tx: ${error}`, error);
      res.status(500).json({ error: error });
    }
  });

  // TODO: new attachment
  app.postAsync('/attachments/new', (req, res) => {
    console.log('---- new_attachment');
    res.status(200).json({ result: 'ok' });
  });

  const server = await new Promise<Server>(resolve => {
    const server = app.listen(eventPort, eventHost as string, () => resolve(server));
  });

  const addr = server.address();
  if (addr === null) {
    throw new Error('server missing address');
  }
  const addrStr = typeof addr === 'string' ? addr : `${addr.address}:${addr.port}`;
  logger.info(`Event observer listening at: http://${addrStr}`);

  return server;
}<|MERGE_RESOLUTION|>--- conflicted
+++ resolved
@@ -34,8 +34,7 @@
 } from '../datastore/common';
 import { parseMessageTransactions, getTxSenderAddress, getTxSponsorAddress } from './reader';
 import { TransactionPayloadTypeID, readTransaction } from '../p2p/tx';
-<<<<<<< HEAD
-import { addressToString, BufferReader } from '@stacks/transactions';
+import { addressToString, BufferReader, ChainID } from '@stacks/transactions';
 import {
   getFunctionName,
   parseNameRawValue,
@@ -54,9 +53,6 @@
 } from '../bns-constants';
 
 import zoneFileParser = require('zone-file');
-=======
-import { BufferReader, ChainID } from '@stacks/transactions';
->>>>>>> 83c3ccd8
 
 async function handleBurnBlockMessage(
   burnBlockMsg: CoreNodeBurnBlockMessage,
