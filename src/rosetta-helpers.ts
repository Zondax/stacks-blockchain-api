--- conflicted
+++ resolved
@@ -7,22 +7,19 @@
 import {
   addressToString,
   AuthType,
-<<<<<<< HEAD
-  BufferReader,
-  deserializeTransaction,
-=======
   ContractCallPayload,
   ChainID,
   PayloadType,
   TokenTransferPayload,
->>>>>>> a685f2da
   emptyMessageSignature,
   isSingleSig,
   makeSigHashPreSign,
   MessageSignature,
   parseRecoverableSignature,
+  deserializeTransaction
   PayloadType,
   StacksTransaction,
+  BufferReader,
   txidFromData,
 } from '@stacks/transactions';
 import { StacksMainnet, StacksTestnet } from '@stacks/network';
