--- conflicted
+++ resolved
@@ -623,12 +623,9 @@
     address: string,
     blockHeight: number
   ): Promise<FoundOrNot<AddressTokenOfferingLocked>>;
-<<<<<<< HEAD
 
   getUnlockedAddressesAtBlock(burnBlockHeight: number): Promise<StxUnlockEvent[]>;
-=======
   close(): Promise<void>;
->>>>>>> ca317d40
 }
 
 export function getAssetEventId(event_index: number, event_tx_id: string): string {
