--- conflicted
+++ resolved
@@ -147,11 +147,8 @@
     "@commitlint/cli": "^9.1.2",
     "@commitlint/config-conventional": "^10.0.0",
     "@stacks/eslint-config": "^1.0.7",
-<<<<<<< HEAD
     "@stacks/stacking": "^1.4.1",
-=======
     "@stacks/prettier-config": "0.0.7",
->>>>>>> ca317d40
     "@types/ajv": "^1.0.0",
     "@types/bluebird": "^3.5.30",
     "@types/bn.js": "^4.11.6",
